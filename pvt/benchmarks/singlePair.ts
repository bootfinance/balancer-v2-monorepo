--- conflicted
+++ resolved
@@ -36,17 +36,10 @@
   await singlePair(() => getWeightedPool(vault, tokens, 20), false);
   await singlePair(() => getWeightedPool(vault, tokens, 20), true);
 
-<<<<<<< HEAD
-  console.log(`\n# Investment Pools with 88 tokens`);
+  console.log(`\n# Investment Pools with 87 tokens`);
 
-  await singlePair(() => getWeightedPool(vault, tokens, 88), false);
-  await singlePair(() => getWeightedPool(vault, tokens, 88), true);
-=======
-  console.log(`\n# Investment Pools with 93 tokens`);
-
-  await singlePair(() => getWeightedPool(vault, tokens, 93), false);
-  await singlePair(() => getWeightedPool(vault, tokens, 93), true);
->>>>>>> da5d14b4
+  await singlePair(() => getWeightedPool(vault, tokens, 87), false);
+  await singlePair(() => getWeightedPool(vault, tokens, 87), true);
 
   console.log(`\n# Stable Pools with 2 tokens`);
 
