import { expect } from 'chai';
import { BigNumber, Contract } from 'ethers';

import { fp } from '@balancer-labs/v2-helpers/src/numbers';
import { advanceTime, currentTimestamp, MONTH } from '@balancer-labs/v2-helpers/src/time';
import * as expectEvent from '@balancer-labs/v2-helpers/src/test/expectEvent';
import { ZERO_ADDRESS } from '@balancer-labs/v2-helpers/src/constants';
import { deploy, deployedAt } from '@balancer-labs/v2-helpers/src/contract';

import Vault from '@balancer-labs/v2-helpers/src/models/vault/Vault';
import TokenList from '@balancer-labs/v2-helpers/src/models/tokens/TokenList';
import { toNormalizedWeights } from '@balancer-labs/balancer-js';

describe('InvestmentPoolFactory', function () {
  let tokens: TokenList;
  let factory: Contract;
  let vault: Vault;
  let assetManagers: string[];

  const NAME = 'Balancer Pool Token';
  const SYMBOL = 'BPT';
  const POOL_SWAP_FEE_PERCENTAGE = fp(0.01);
  const WEIGHTS = toNormalizedWeights([fp(30), fp(70), fp(5), fp(5)]);

  const BASE_PAUSE_WINDOW_DURATION = MONTH * 3;
  const BASE_BUFFER_PERIOD_DURATION = MONTH;

  let createTime: BigNumber;

  sharedBeforeEach('deploy factory & tokens', async () => {
    vault = await Vault.create();

    factory = await deploy('InvestmentPoolFactory', { args: [vault.address] });
    createTime = await currentTimestamp();

    tokens = await TokenList.create(['MKR', 'DAI', 'SNX', 'BAT'], { sorted: true });
    assetManagers = Array(tokens.length).fill(ZERO_ADDRESS);
  });

  async function createPool(swapsEnabled = true): Promise<Contract> {
    const receipt = await (
      await factory.create(
        NAME,
        SYMBOL,
        tokens.addresses,
        WEIGHTS,
<<<<<<< HEAD
        POOL_SWAP_FEE_PERCENTAGE,
        ZERO_ADDRESS,
        swapsEnabled
=======
        assetManagers,
        POOL_SWAP_FEE_PERCENTAGE,
        ZERO_ADDRESS
>>>>>>> ccffa08c
      )
    ).wait();

    const event = expectEvent.inReceipt(receipt, 'PoolCreated');
    return deployedAt('InvestmentPool', event.args.pool);
  }

  describe('temporarily pausable', () => {
    it('pools have the correct window end times', async () => {
      const pool = await createPool();
      const { pauseWindowEndTime, bufferPeriodEndTime } = await pool.getPausedState();

      expect(pauseWindowEndTime).to.equal(createTime.add(BASE_PAUSE_WINDOW_DURATION));
      expect(bufferPeriodEndTime).to.equal(createTime.add(BASE_PAUSE_WINDOW_DURATION + BASE_BUFFER_PERIOD_DURATION));
    });

    it('multiple pools have the same window end times', async () => {
      const firstPool = await createPool();
      await advanceTime(BASE_PAUSE_WINDOW_DURATION / 3);
      const secondPool = await createPool();

      const { firstPauseWindowEndTime, firstBufferPeriodEndTime } = await firstPool.getPausedState();
      const { secondPauseWindowEndTime, secondBufferPeriodEndTime } = await secondPool.getPausedState();

      expect(firstPauseWindowEndTime).to.equal(secondPauseWindowEndTime);
      expect(firstBufferPeriodEndTime).to.equal(secondBufferPeriodEndTime);
    });

    it('pools created after the pause window end date have no buffer period', async () => {
      await advanceTime(BASE_PAUSE_WINDOW_DURATION + 1);

      const pool = await createPool();
      const { pauseWindowEndTime, bufferPeriodEndTime } = await pool.getPausedState();
      const now = await currentTimestamp();

      expect(pauseWindowEndTime).to.equal(now);
      expect(bufferPeriodEndTime).to.equal(now);
    });

    it('does not have asset managers', async () => {
      const pool = await createPool();
      const poolId = await pool.getPoolId();

      await tokens.asyncEach(async (token) => {
        const info = await vault.getPoolTokenInfo(poolId, token);
        expect(info.assetManager).to.equal(ZERO_ADDRESS);
      });
    });

    it('creates it with swaps enabled', async () => {
      const pool = await createPool();

      expect(await pool.getSwapEnabled()).to.be.true;
    });

    it('creates it with swaps disabled', async () => {
      const pool = await createPool(false);

      expect(await pool.getSwapEnabled()).to.be.false;
    });
  });
});<|MERGE_RESOLUTION|>--- conflicted
+++ resolved
@@ -44,15 +44,10 @@
         SYMBOL,
         tokens.addresses,
         WEIGHTS,
-<<<<<<< HEAD
+        assetManagers,
         POOL_SWAP_FEE_PERCENTAGE,
         ZERO_ADDRESS,
         swapsEnabled
-=======
-        assetManagers,
-        POOL_SWAP_FEE_PERCENTAGE,
-        ZERO_ADDRESS
->>>>>>> ccffa08c
       )
     ).wait();
 
